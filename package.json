{
  "name": "esbuild-bitburner-plugin",
<<<<<<< HEAD
  "version": "1.6.3",
=======
  "version": "1.6.2",
>>>>>>> 5cdfd593
  "description": "plugin to push files compiled by esbuild directly to bitburner using its remote API",
  "main": "build/index.js",
  "scripts": {
    "dev": "node build.mjs --watch",
    "build": "node build.mjs && tsc",
    "prepare": "npm run build"
  },
  "repository": {
    "type": "git",
    "url": "git+https://github.com/shyguy1412/esbuild-bitburner-plugin.git"
  },
  "keywords": [
    "esbuild"
  ],
  "author": "Nils Ramstöck",
  "license": "MIT",
  "bugs": {
    "url": "https://github.com/shyguy1412/esbuild-bitburner-plugin/issues"
  },
  "engines": {
    "node": ">=20.0.0"
  },
  "homepage": "https://github.com/shyguy1412/esbuild-bitburner-plugin#readme",
  "devDependencies": {
    "@types/node": "^22.5.4",
    "@types/websocket": "^1.0.10",
    "esbuild": "^0.23.1",
    "typescript": "^5.6.2"
  },
  "dependencies": {
    "chokidar": "^3.6.0",
    "websocket": "^1.0.35"
  }
}<|MERGE_RESOLUTION|>--- conflicted
+++ resolved
@@ -1,10 +1,6 @@
 {
   "name": "esbuild-bitburner-plugin",
-<<<<<<< HEAD
   "version": "1.6.3",
-=======
-  "version": "1.6.2",
->>>>>>> 5cdfd593
   "description": "plugin to push files compiled by esbuild directly to bitburner using its remote API",
   "main": "build/index.js",
   "scripts": {
