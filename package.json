{
  "name": "esbuild-bitburner-plugin",
<<<<<<< HEAD
  "version": "1.6.3",
=======
  "version": "1.7.0",
>>>>>>> f2ac87ab
  "description": "plugin to push files compiled by esbuild directly to bitburner using its remote API",
  "main": "build/index.js",
  "scripts": {
    "dev": "node build.mjs --watch",
    "build": "node build.mjs && tsc",
    "prepare": "npm run build"
  },
  "repository": {
    "type": "git",
    "url": "git+https://github.com/shyguy1412/esbuild-bitburner-plugin.git"
  },
  "keywords": [
    "esbuild"
  ],
  "author": "Nils Ramstöck",
  "license": "MIT",
  "bugs": {
    "url": "https://github.com/shyguy1412/esbuild-bitburner-plugin/issues"
  },
  "engines": {
    "node": ">=20.0.0"
  },
  "homepage": "https://github.com/shyguy1412/esbuild-bitburner-plugin#readme",
  "devDependencies": {
    "@types/node": "^22.5.4",
    "@types/websocket": "^1.0.10",
    "esbuild": "^0.23.1",
    "typescript": "^5.6.2"
  },
  "dependencies": {
    "chokidar": "^3.6.0",
    "websocket": "^1.0.35"
  }
}<|MERGE_RESOLUTION|>--- conflicted
+++ resolved
@@ -1,10 +1,6 @@
 {
   "name": "esbuild-bitburner-plugin",
-<<<<<<< HEAD
-  "version": "1.6.3",
-=======
   "version": "1.7.0",
->>>>>>> f2ac87ab
   "description": "plugin to push files compiled by esbuild directly to bitburner using its remote API",
   "main": "build/index.js",
   "scripts": {
