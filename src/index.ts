--- conflicted
+++ resolved
@@ -1,7 +1,3 @@
-<<<<<<< HEAD
-import { BuildOptions, BuildResult, Plugin, formatMessages, formatMessagesSync } from "esbuild";
-import { RemoteApiServer } from './RemoteApiServer';
-=======
 import { formatMessages, Plugin, transform } from 'esbuild';
 
 import { RemoteApiServer } from './lib/RemoteApiServer';
@@ -9,7 +5,6 @@
 import { createLogBatch } from './lib/log';
 import { compileProject, findCargoDir } from './lib/rust-compiler';
 
->>>>>>> f2ac87ab
 import fs from 'fs/promises';
 import { existsSync } from 'fs';
 import path from 'path';
@@ -67,12 +62,6 @@
       throw new Error('BitburnerPlugin requires the outdir option to be set');
     }
 
-<<<<<<< HEAD
-    pluginBuild.initialOptions.metafile = true;
-
-    const logLevel = pluginBuild.initialOptions.logLevel;
-=======
->>>>>>> f2ac87ab
     if (!['verbose', 'debug'].includes(logLevel!)) {
       pluginBuild.initialOptions.logLevel = 'silent';
     }
@@ -129,14 +118,6 @@
     rustPlugin(pluginBuild);
     loggingPlugin(pluginBuild);
 
-    pluginBuild.onEnd((result) => {
-      if(Object.keys(result.metafile?.inputs!).length == 0){
-        console.log(...formatMessagesSync([{
-          text: "esbuild recieved no entrypoints.\nThis tool will not work as expected without entrypoints."
-        }], {kind: "warning", color:true}))
-      }
-    })
-
     pluginBuild.onEnd(async (result) => {
       if (result.errors.length != 0) return;
       if (queued) return;
